""" This submodule contains utility methods and models
used by the validator. The two main features being:

1. The `@test_case` decorator can be used to decorate validation
   methods and performs error handling, output and logging of test
   successes and failures.
2. The patched `Validator` versions allow for stricter validation
   of server responses. The standard response classes allow entries
   to be provided as bare dictionaries, whilst these patched classes
   force them to be validated with the corresponding entry models
   themselves.

"""

import time
import sys
import urllib.parse
import dataclasses
import traceback as tb
from typing import List, Optional, Dict, Any, Callable, Tuple

try:
    import simplejson as json
except ImportError:
    import json

import requests
from pydantic import Field, ValidationError

from optimade.models.optimade_json import Success
from optimade.models import (
    ResponseMeta,
    EntryResource,
    LinksResource,
    ReferenceResource,
    StructureResource,
)


class ResponseError(Exception):
    """ This exception should be raised for a manual hardcoded test failure. """


class InternalError(Exception):
    """This exception should be raised when validation throws an unexpected error.
    These should be counted separately from `ResponseError`'s and `ValidationError`'s.

    """


def print_warning(string, **kwargs):
    """ Print but angry. """
    print(f"\033[93m{string}\033[0m", **kwargs)


def print_notify(string, **kwargs):
    """ Print but louder. """
    print(f"\033[94m\033[1m{string}\033[0m", **kwargs)


def print_failure(string, **kwargs):
    """ Print but sad. """
    print(f"\033[91m\033[1m{string}\033[0m", **kwargs)


def print_success(string, **kwargs):
    """ Print but happy. """
    print(f"\033[92m\033[1m{string}\033[0m", **kwargs)


@dataclasses.dataclass
class ValidatorResults:
    """ A dataclass to store and print the validation results. """

    success_count: int = 0
    failure_count: int = 0
    warning_count: int = 0
    internal_failure_count: int = 0
    optional_success_count: int = 0
    optional_failure_count: int = 0
    failure_messages: List[Tuple[str, str]] = dataclasses.field(default_factory=list)
    internal_failure_messages: List[Tuple[str, str]] = dataclasses.field(
        default_factory=list
    )
    optional_failure_messages: List[Tuple[str, str]] = dataclasses.field(
        default_factory=list
    )
    warning_messages: List[Tuple[str, str]] = dataclasses.field(default_factory=list)
    verbosity: int = 0

    def add_success(self, summary: str, success_type: Optional[str] = None):
        """Register a validation success to the results class.

        Parameters:
            summary: A summary of the success to be printed.
            success_type: Either `None` or `"optional"` depending on the
                type of the check.

        """
        success_types = (None, "optional")
        if success_type not in success_types:
            raise RuntimeError(
                f"`success_type` must be one of {success_types}, not {success_type}."
            )

        if success_type is None:
            self.success_count += 1
        elif success_type == "optional":
            self.optional_success_count += 1

        self._print_test_success(summary, success_type=success_type)

    def add_failure(
        self, summary: str, message: str, failure_type: Optional[str] = None
    ):
        """Register a validation failure to the results class with
        corresponding summary, message and type.

        Parameters:
            summary: Short error message.
            message: Full error message, potentially containing a traceback.
            failure_type: Either `None`, `"internal"`, `"optional"` or `"warning"`
                depending on the type of check that was failed.

        """
        failure_types = (None, "internal", "optional", "warning")
        if failure_type not in failure_types:
            raise RuntimeError(
                f"`failure_type` must be one of {failure_types}, not {failure_type}."
            )

        if failure_type is None:
            self.failure_count += 1
            self.failure_messages.append((summary, message))
        elif failure_type == "internal":
            self.internal_failure_count += 1
            self.internal_failure_messages.append((summary, message))
        elif failure_type == "optional":
            self.optional_failure_count += 1
            self.optional_failure_messages.append((summary, message))
        elif failure_type == "warning":
            self.warning_count += 1
            self.warning_messages.append((summary, message))

        self._print_test_failure(summary, message, failure_type=failure_type)

    def _print_test_success(
        self, summary: str, success_type: str = None, verbosity: Optional[int] = None
    ):
        """Verbosity-dependent printing of a single test case success message.

        Parameters:
            summary: The message to display.
            success_type: Either `None` or `"optional"`.
            verbosity: If 0, do not print the summary, defaults to stored value.

        """
        if verbosity is None:
            verbosity = self.verbosity

        message = f"✔: {summary}"
        pretty_print = print if success_type == "optional" else print_success

        if self.verbosity > 0:
            pretty_print(message)
        elif self.verbosity == 0:
            pretty_print(".", end="", flush=True)

    def _print_test_failure(self, summary, message, failure_type=None, verbosity=None):
        """Verbosity-dependent printing of a single test case failure message.

        Parameters:
            summary: The summary message to display.
            message: The full error description/traceback.
            failure_type: Either `None` or `"optional"`, `"internal"`
                or `"warning"`.
            verbosity: If 0, do not print the summary, defaults to
                stored value.

        """
        if verbosity is None:
            verbosity = self.verbosity
        pprint_types = {
            "internal": (print_notify, print_warning),
            "optional": (print, print),
            "warning": (print_notify, print),
        }
        pprint, warning_pprint = pprint_types.get(
            failure_type, (print_failure, print_warning)
        )

        symbols = {"internal": "!", "warning": "~", "optional": "✖"}
        symbol = symbols.get(failure_type, "✖")
        if self.verbosity == 0:
            pprint(symbol, end="", flush=True)
        elif self.verbosity > 0:
            pprint(f"{symbol}: {summary}")
            for line in message.split("\n"):
                warning_pprint(f"\t{line}")

    def print_summary(self, respond_json=False):
        """Print a summary of the results of validation.

        Parameters:
            respond_json: If `True`, return only a JSON dump and no
                human-readable summary.

        """
        if respond_json:
            print(json.dumps(dataclasses.asdict(self), indent=2))
            return

        if self.failure_messages:
            print("\n\nFAILURES")
            print("========\n")
            for summary, message in self.failure_messages:
                self._print_test_failure(
                    summary, message, failure_type=None, verbosity=10
                )

        if self.optional_failure_messages:
            print("\n\nOPTIONAL TEST FAILURES")
            print("======================\n")
            for summary, message in self.optional_failure_messages:
                self._print_test_failure(
                    summary, message, failure_type="optional", verbosity=10
                )

        if self.internal_failure_messages:
            print("\n\nINTERNAL FAILURES")
            print("=================\n")
            print(
                "There were internal validator failures associated with this run.\n"
                "If this problem persists, please report it at:\n"
                "https://github.com/Materials-Consortia/optimade-python-tools/issues/new\n"
            )

            for summary, message in self.internal_failure_messages:
                self._print_test_failure(
                    summary, message, failure_type="internal", verbosity=10
                )

        if self.warning_messages:
            print("\n\nWARNINGS")
            print("========\n")
            print(
                "The validator raised the following warnings, usually indicating that some validation could not be performed:"
            )
            for summary, message in self.warning_messages:
                self._print_test_failure(
                    summary, message, failure_type="warning", verbosity=10
                )


class Client:  # pragma: no cover
    def __init__(self, base_url: str, max_retries=5):
        """Initialises the Client with the given `base_url` without testing
        if it is valid.

        Parameters:
            base_url (str): the base URL of the optimade implementation, including
                request protocol (e.g. `'http://'`) and API version number if necessary.

                Examples:

                    - `'http://example.org/optimade/v1'`,
                    - `'www.crystallography.net/cod-test/optimade/v0.10.0/'`

                Note: A maximum of one slash ("/") is allowed as the last character.

        """
        self.base_url = base_url
        self.last_request = None
        self.response = None
        self.max_retries = max_retries

    def get(self, request: str):
        """Makes the given request, with a number of retries if being rate limited. The
        request will be prepended with the `base_url` unless the request appears to be an
        absolute URL (i.e. starts with `http://` or `https://`).

        Parameters:
            request (str): the request to make against the base URL of this client.

        Returns:
            response (requests.models.Response): the response from the server.

        Raises:
            SystemExit: if there is no response from the server, or if the URL is invalid.
            ResponseError: if the server does not respond with a non-429 status code within
                the `MAX_RETRIES` attempts.

        """
        if urllib.parse.urlparse(request, allow_fragments=True).scheme:
            self.last_request = request
        else:
            if request and not request.startswith("/"):
                request = f"/{request}"
            self.last_request = f"{self.base_url}{request}"

        status_code = None
        retries = 0
        # probably a smarter way to do this with requests, but their documentation 404's...
        while retries < self.max_retries:
            retries += 1
            try:
                self.response = requests.get(self.last_request)
            except requests.exceptions.ConnectionError as exc:
                sys.exit(
                    f"{exc.__class__.__name__}: No response from server at {self.last_request}, please check the URL."
                )
            except requests.exceptions.MissingSchema:
                sys.exit(
                    f"Unable to make request on {self.last_request}, did you mean http://{self.last_request}?"
                )
            status_code = self.response.status_code
            if status_code != 429:
                break

            time.sleep(1)

        else:
            raise ResponseError("Hit max (manual) retries on request.")

        return self.response


def test_case(test_fn: Callable[[Any], Tuple[Any, str]]):
    """Wrapper for test case functions, which pretty-prints any errors
    depending on verbosity level, collates the number and severity of
    test failures, returns the response and summary string to the caller.
    Any additional positional or keyword arguments are passed directly
    to `test_fn`. The wrapper will intercept the named arguments
    `optional`, `multistage` and `request` and interpret them according
    to the docstring for `wrapper(...)` below.

    Parameters:
        test_fn: Any function that returns an object and a message to
            print upon success. The function should raise a `ResponseError`,
            `ValidationError` or a `ManualValidationError` if the test
            case has failed. The function can return `None` to indicate
            that the test was not appropriate and should be ignored.

    """
    from functools import wraps

    @wraps(test_fn)
    def wrapper(
        validator,
        *args,
        request: str = None,
        optional: bool = False,
        multistage: bool = False,
        **kwargs,
    ):
        """Wraps a function or validator method and handles
        success, failure and output depending on the keyword
        arguments passed.

        Arguments:
            validator: The validator object to accumulate errors/counters.
            *args: Positional arguments passed to the test function.
            request: Description of the request made by the wrapped
                function (e.g. a URL or a summary).
            optional: Whether or not to treat the test as optional.
            multistage: If `True`, no output will be printed for this test,
                and it will not increment the success counter. Errors will be
                handled in the normal way. This can be used to avoid flooding
                the output for mutli-stage tests.
            **kwargs: Extra named arguments passed to the test function.

        """
        try:
            try:
                if optional and not validator.run_optional_tests:
                    result = None
                    msg = "skipping optional"
                else:
                    result, msg = test_fn(validator, *args, **kwargs)

            except (json.JSONDecodeError, ResponseError, ValidationError) as exc:
                msg = f"{exc.__class__.__name__}: {exc}"
                raise exc
            except Exception as exc:
                msg = f"{exc.__class__.__name__}: {exc}"
                raise InternalError(msg)

        # Catch SystemExit and KeyboardInterrupt explicitly so that we can pass
        # them to the finally block, where they are immediately raised
        except (Exception, SystemExit, KeyboardInterrupt) as exc:
            result = exc
            traceback = tb.format_exc()

        finally:
            # This catches the case of the Client throwing a SystemExit if the server
            # did not respond, the case of the validator "fail-fast"'ing and throwing
            # a SystemExit below, and the case of the user interrupting the process manually
            if isinstance(result, (SystemExit, KeyboardInterrupt)):
                raise result

            display_request = None
            try:
                display_request = validator.client.last_request
            except AttributeError:
                pass
            if display_request is None:
                display_request = validator.base_url
                if request is not None:
                    display_request += "/" + request

            request = display_request

            # If the result was None, return it here and ignore statuses
            # If there is an associated message, log it as a warning to display to the user
            if result is None:
                if msg is not None:
                    validator.results.add_failure(request, msg, failure_type="warning")
                return result, msg

            if not isinstance(result, Exception):
                if not multistage:
                    success_type = "optional" if optional else None
                    validator.results.add_success(f"{request} - {msg}", success_type)
            else:
                request = request.replace("\n", "")
                message = msg.split("\n")
                if validator.verbosity > 1:
                    # ValidationErrors from pydantic already include very detailed errors
                    # that get duplicated in the traceback
                    if not isinstance(result, ValidationError):
                        message += traceback.split("\n")

                message = "\n".join(message)

                if isinstance(result, InternalError):
                    summary = (
                        f"{request} - {test_fn.__name__} - failed with internal error"
                    )
                    failure_type = "internal"
                else:
                    summary = f"{request} - {test_fn.__name__} - failed with error"
                    failure_type = "optional" if optional else None

                validator.results.add_failure(
                    summary, message, failure_type=failure_type
                )

                # set failure result to None as this is expected by other functions
                result = None

                if validator.fail_fast and not optional:
                    validator.print_summary()
                    raise SystemExit

<<<<<<< HEAD
=======
            # Reset the client request so that it can be properly
            # displayed if the next request fails
            if not multistage:
                validator.client.last_request = None

>>>>>>> 7791a441
            return result, msg

    return wrapper


class ValidatorLinksResponse(Success):
    meta: ResponseMeta = Field(...)
    data: List[LinksResource] = Field(...)


class ValidatorEntryResponseOne(Success):
    meta: ResponseMeta = Field(...)
    data: EntryResource = Field(...)
    included: Optional[List[Dict[str, Any]]] = Field(None)


class ValidatorEntryResponseMany(Success):
    meta: ResponseMeta = Field(...)
    data: List[EntryResource] = Field(...)
    included: Optional[List[Dict[str, Any]]] = Field(None)


class ValidatorReferenceResponseOne(ValidatorEntryResponseOne):
    data: ReferenceResource = Field(...)


class ValidatorReferenceResponseMany(ValidatorEntryResponseMany):
    data: List[ReferenceResource] = Field(...)


class ValidatorStructureResponseOne(ValidatorEntryResponseOne):
    data: StructureResource = Field(...)


class ValidatorStructureResponseMany(ValidatorEntryResponseMany):
    data: List[StructureResource] = Field(...)<|MERGE_RESOLUTION|>--- conflicted
+++ resolved
@@ -451,15 +451,12 @@
                 if validator.fail_fast and not optional:
                     validator.print_summary()
                     raise SystemExit
-
-<<<<<<< HEAD
-=======
+                    
             # Reset the client request so that it can be properly
             # displayed if the next request fails
             if not multistage:
                 validator.client.last_request = None
 
->>>>>>> 7791a441
             return result, msg
 
     return wrapper
